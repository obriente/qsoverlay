'''
Measurement_model:
qsoverlay measurement models are separate to the measurement function in
quantumsim. In particular, these are designed to not have to worry about
repeatedly preparing a state and sampling it for measurement, and to
take care of measurement crosstalk. Later they should possibly be included in
quantumsim.
'''
import numpy as np


class CorrelatedMeasurement:
    def __init__(self, qubits,
                 cc_matrix, populations,
                 random_state):
        '''
        A class to provide (currently) correlated
        measurement that includes measurement crosstalk.

        @qubits: list of qubits (giving order in which results
            will be returned)
        @cc_matrix: the cross-correlation measurement matrix
            ***as reported by an experimentalist*** - i.e.
            not the cross-correlation matrix that takes into
            account residual population.
        @populations: the residual excitations of the qubits
            in order.
        '''

        self.qubits = qubits
        self.num_qubits = len(qubits)
        self.lit_string = r'{' + '0:0{}b'.format(self.num_qubits) + r'}'
        self.random_state = random_state
        self.EQ_TOL = 1e-9

        pop_matrix = np.zeros([2**self.num_qubits, 2**self.num_qubits])

        # Make pop_matrix
        for j in range(2**self.num_qubits):
            for k in range(2**self.num_qubits):
                diff = j ^ k
                pop_matrix[j, k] = 1
                for n in range(self.num_qubits):
                    if diff % 2 == 1:
                        pop_matrix[j, k] *= populations[n]
                    else:
                        pop_matrix[j, k] *= (1-populations[n])
                    diff = diff // 2
                pop_matrix[k, j] = pop_matrix[j, k]

        # Calculate the real cc matrix taking into account the
        # fact that the experimental cc matrix is poisoned by
        # the residual excitations not accounted for in experiment.
        self.cc_matrix = cc_matrix @ np.linalg.inv(pop_matrix)

    def sample(self, rho_dist,
               num_measurements,
               data_type='shots',# If averages put single_shot to False in tomo
               output_format='full'):
        '''
        Calculates the true distribution of measurements from the
        peak_multiple_measurement function given in quantumsim,
        and generates a sampling of num_measurements measurements
        from this distribution.
        '''
        # rho_vec will hold the leading diagonal of the density matrix
        # (This is horribly inefficient, should be directly integrated
        # with quantumsim.)
        rho_vec = np.zeros(2**self.num_qubits)

        for j in range(2**self.num_qubits):
            j_list = list(reversed(self.lit_string.format(j)))

            rho_vec[j] = sum([
                x[1] for x in rho_dist if all([
                    x[0][q] == int(j_list[n])
                    for n, q in enumerate(self.qubits)])])

        if np.abs(sum(rho_vec) - 1) > self.EQ_TOL:
            raise ValueError('my rho normalization is: ', sum(rho_vec))

        # M_vec contains the measurement distributions.
        M_vec = self.cc_matrix @ rho_vec

        if np.abs(sum(M_vec) - 1) > self.EQ_TOL:
            raise ValueError('my measurement normalization is: ', sum(M_vec))

        if data_type == 'shots':

            measurements = self.random_state.choice(
                range(2**self.num_qubits),
                size=num_measurements,
                p=M_vec)

            measurements = [
                np.array(list(reversed(self.lit_string.format(m))),
                         dtype=int)
                for m in measurements]

            if output_format is not 'full':
                measurements = [[sum(m[indices]) % 2
                                 for indices in output_format]
                                for m in measurements]

        else:
            measurements = M_vec
            if output_format is not 'full':
                measurements = [sum([m for j,m in enumerate(measurements)
                                     if self.indices_in_j(indices, j)])
                                for indices in output_format]
                                
        return measurements

<<<<<<< HEAD
    def indices_in_j(self,indices, j):
=======
    def indices_in_j(self, indices, j):
>>>>>>> 1279e8e5
        n = 0
        while j > 0:
            if n in indices and j % 2 == 0:
                return False
            n += 1
            j = j // 2
        return True<|MERGE_RESOLUTION|>--- conflicted
+++ resolved
@@ -111,11 +111,7 @@
                                 
         return measurements
 
-<<<<<<< HEAD
     def indices_in_j(self,indices, j):
-=======
-    def indices_in_j(self, indices, j):
->>>>>>> 1279e8e5
         n = 0
         while j > 0:
             if n in indices and j % 2 == 0:
