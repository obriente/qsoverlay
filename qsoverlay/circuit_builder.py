--- conflicted
+++ resolved
@@ -4,13 +4,7 @@
 of at what time the next gate can be executed.
 
 Does not do any compilation; this should possibly be inserted later.
-<<<<<<< HEAD
-'''
-=======
-
-TODO: fix up return_flag
 """
->>>>>>> 72a6d0ab
 
 import numpy as np
 import quantumsim.circuit
