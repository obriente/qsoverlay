from qsoverlay.circuit_builder import Builder
from qsoverlay.experiment_setup import Setup
from qsoverlay.DiCarlo_setup import quick_setup
from quantumsim.sparsedm import SparseDM
import pytest
import numpy as np


class TestBuilder:

    def test_init(self):

        qubit_dic = {'q_test': {}}
        gate_dic = {}
        gate_set = {}
        setup = Setup(qubit_dic=qubit_dic,
                      gate_dic=gate_dic,
                      gate_set=gate_set)
        b = Builder(setup=setup,
                    circuit_title='Test')
        assert len(b.setup.qubit_dic.keys()) == 1
        assert b.setup.gate_dic == {}
        assert b.setup.gate_set == {}
        assert len(b.times.keys()) == 1
        assert b.circuit.title == 'Test'
        assert len(b.circuit.qubits) == 1
        assert b.circuit.qubits[0].name == 'q_test'
        assert b.circuit.qubits[0].t1 == np.inf
        assert b.circuit.qubits[0].t2 == np.inf

    def test_T1T2(self):

        qubit_dic = {'q_test': {'t1': 10, 't2': 20}}
        gate_dic = {}
        gate_set = {}
        setup = Setup(qubit_dic=qubit_dic,
                      gate_dic=gate_dic,
                      gate_set=gate_set)
        b = Builder(setup=setup,
                    circuit_title='Test')
        assert b.circuit.qubits[0].t1 == 10
        assert b.circuit.qubits[0].t2 == 20

    def test_T1T2_kwarginit(self):
        qubit_dic = {'q_test': {}}
        gate_dic = {}
        gate_set = {}
        setup = Setup(qubit_dic=qubit_dic,
                      gate_dic=gate_dic,
                      gate_set=gate_set)
        b = Builder(setup=setup,
                    circuit_title='Test',
                    t1=20,
                    t2=30)
        assert b.circuit.qubits[0].t1 == 20
        assert b.circuit.qubits[0].t2 == 30

    def test_make_perfect_bell(self):
        qubit_list = ['swap', 'cp']
        with pytest.warns(UserWarning):
            # We did not provide any seed
            setup = quick_setup(qubit_list, noise_flag=False)
        b = Builder(setup)
        b.add_gate('RotateY', ['swap'], angle=np.pi/2)
        b.add_gate('RotateY', ['cp'], angle=np.pi/2)
        b.add_gate('CZ', ['cp', 'swap'])
        b.add_gate('RotateY', ['cp'], angle=-np.pi/2)
        b.finalize()

        bell_circuit = b.circuit
        bell_state = SparseDM(bell_circuit.get_qubit_names())
        bell_circuit.apply_to(bell_state)
        diag = np.diag(bell_state.full_dm.to_array())

        assert np.abs(diag[0]-0.5) < 1e-10
        assert np.abs(diag[3]-0.5) < 1e-10
        assert np.abs(diag[1]) < 1e-10
        assert np.abs(diag[2]) < 1e-10

    def test_override(self):
        qubit_list = ['swap', 'cp']
        with pytest.warns(UserWarning):
            # We did not provide any seed
            setup = quick_setup(qubit_list, noise_flag=False)
        b = Builder(setup)
        b < ('RotateY', 'swap', np.pi/2)
        b < ('RotateY', 'cp', np.pi/2)
        b < ('CZ', 'cp', 'swap')
        b < ('RotateY', 'cp', -np.pi/2)
        b.finalize()

        bell_circuit = b.circuit
        bell_state = SparseDM(bell_circuit.get_qubit_names())
        bell_circuit.apply_to(bell_state)
        diag = np.diag(bell_state.full_dm.to_array())

        assert np.abs(diag[0]-0.5) < 1e-10
        assert np.abs(diag[3]-0.5) < 1e-10
        assert np.abs(diag[1]) < 1e-10
        assert np.abs(diag[2]) < 1e-10

    def test_qasm(self):
        qubit_list = ['swap', 'cp']
        with pytest.warns(UserWarning):
            # We did not provide any seed
            setup = quick_setup(qubit_list, noise_flag=False)
        b = Builder(setup)
        qasm0 = 'Ry 1.57079632679 swap'
        qasm1 = 'Ry 1.57079632679 cp'
        qasm2 = 'CZ cp swap'
        qasm3 = 'Ry -1.57079632679 cp'
        qasm_list = [qasm0, qasm1, qasm2, qasm3]
        b.add_qasm(qasm_list, qubits_first=False)
        b.finalize()

        bell_circuit = b.circuit
        bell_state = SparseDM(bell_circuit.get_qubit_names())
        bell_circuit.apply_to(bell_state)
        diag = np.diag(bell_state.full_dm.to_array())

        assert np.abs(diag[0]-0.5) < 1e-10
        assert np.abs(diag[3]-0.5) < 1e-10
        assert np.abs(diag[1]) < 1e-10
        assert np.abs(diag[2]) < 1e-10

    def test_make_imperfect_bell(self):
        qubit_list = ['swap', 'cp']
        with pytest.warns(UserWarning):
            # We did not provide any seed
            setup = quick_setup(qubit_list)
        b = Builder(setup)
        b.add_gate('RotateY', ['swap'], angle=np.pi/2)
        b.add_gate('RotateY', ['cp'], angle=np.pi/2)
        b.add_gate('CZ', ['cp', 'swap'])
        b.add_gate('RotateY', ['cp'], angle=-np.pi/2)
        b.finalize()

        bell_circuit = b.circuit
        bell_state = SparseDM(bell_circuit.get_qubit_names())
        bell_circuit.apply_to(bell_state)
        diag = np.diag(bell_state.full_dm.to_array())

        assert np.abs(diag[0]-0.5) < 1e-2
        assert np.abs(diag[3]-0.5) < 1e-2
        assert np.abs(diag[1]) < 3e-2
        assert np.abs(diag[2]) < 3e-2

<<<<<<< HEAD
    def test_shrink(self):
        qubit_list = ['q0','q1']
        with pytest.warns(UserWarning):
            setup = quick_setup(qubit_list)
        sq_gate_time = setup.qubit_dic['q0']['oneq_gate_time']
        cp_gate_time = setup.qubit_dic['q0']['CZ_gate_time']
        b = Builder(setup)
        b.add_gate('RotateY', ['q0'], angle=np.pi/2)
        b.add_gate('CZ', ['q0', 'q1'])
        b.add_gate('RotateY', ['q1'], angle=-np.pi/2)
        b.finalize(shrink=True)
        assert min([gate.time for gate in b.circuit.gates
                    if 'q1' in gate.involved_qubits]) == sq_gate_time + cp_gate_time/4
        assert max([gate.time for gate in b.circuit.gates
                    if 'q0' in gate.involved_qubits]) == sq_gate_time + 3*cp_gate_time/4

    def test_noshrink(self):
        qubit_list = ['q0','q1']
        with pytest.warns(UserWarning):
            setup = quick_setup(qubit_list)
        sq_gate_time = setup.qubit_dic['q0']['oneq_gate_time']
        cp_gate_time = setup.qubit_dic['q0']['CZ_gate_time']
        b = Builder(setup)
        b.add_gate('RotateY', ['q0'], angle=np.pi/2)
        b.add_gate('CZ', ['q0', 'q1'])
        b.add_gate('RotateY', ['q1'], angle=-np.pi/2)
        b.finalize(shrink=False)
        assert min([gate.time for gate in b.circuit.gates
                    if 'q1' in gate.involved_qubits]) == sq_gate_time/2 + cp_gate_time/4
        assert max([gate.time for gate in b.circuit.gates
                    if 'q0' in gate.involved_qubits]) == sq_gate_time*3/2 + cp_gate_time*3/4
=======
    def test_simultaneous_gates(self):
        qubit_list = ['q0', 'q1']
        with pytest.warns(UserWarning):
            # We did not provide any seed
            setup = quick_setup(qubit_list)
        b = Builder(setup)
        b < ('RY', 'q0', np.pi/2)
        b < (('RY', 'q0', np.pi/2), ('RY', 'q1', np.pi/2))
        assert b.circuit.gates[-2].time == b.circuit.gates[-1].time
        assert b.times['q0'] == b.times['q1']

    def test_artificial_time(self):
        qubit_list = ['q0']
        with pytest.warns(UserWarning):
            # We did not provide any seed
            setup = quick_setup(qubit_list)
        b = Builder(setup)
        b.add_gate('RY', ['q0'], angle=np.pi/2)
        b.add_gate('RY', ['q0'], angle=np.pi/2, time=0)
        assert b.times['q0'] == setup.gate_set[('RY', 'q0')][1]['gate_time']
        assert b.circuit.gates[-1].time == 0
>>>>>>> 5c0e25b9
<|MERGE_RESOLUTION|>--- conflicted
+++ resolved
@@ -145,7 +145,6 @@
         assert np.abs(diag[1]) < 3e-2
         assert np.abs(diag[2]) < 3e-2
 
-<<<<<<< HEAD
     def test_shrink(self):
         qubit_list = ['q0','q1']
         with pytest.warns(UserWarning):
@@ -177,7 +176,7 @@
                     if 'q1' in gate.involved_qubits]) == sq_gate_time/2 + cp_gate_time/4
         assert max([gate.time for gate in b.circuit.gates
                     if 'q0' in gate.involved_qubits]) == sq_gate_time*3/2 + cp_gate_time*3/4
-=======
+        
     def test_simultaneous_gates(self):
         qubit_list = ['q0', 'q1']
         with pytest.warns(UserWarning):
@@ -198,5 +197,4 @@
         b.add_gate('RY', ['q0'], angle=np.pi/2)
         b.add_gate('RY', ['q0'], angle=np.pi/2, time=0)
         assert b.times['q0'] == setup.gate_set[('RY', 'q0')][1]['gate_time']
-        assert b.circuit.gates[-1].time == 0
->>>>>>> 5c0e25b9
+        assert b.circuit.gates[-1].time == 0